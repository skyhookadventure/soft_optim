""" Basic tic tac toe implementation to use as a language model finetuning task. """
import numpy as np
from typing import List

class BoardState:
    """ A class to represent the state of a tic tac toe game """
    def __init__(self):
        self.blank = 0
        self.x = 1
        self.o = 2
        self.x_str = 'x'
        self.o_str = 'o'
        self.board_state = self.blank*np.ones((3,3))
        self.map = {self.x:'x', self.o:'o', self.blank: '-'}

    def get_valid_moves(self):
        ''' return a list of valid (i,j,player) moves '''
        # work out whose turn it is
        num_x = np.sum(self.board_state == self.x)
        num_o = np.sum(self.board_state == self.o)
        if num_x == num_o:
            turn = self.x
        elif num_x == num_o + 1:
            turn = self.o
        else:
            print("Invalid board state")

        # make list
        l = []
        for i in range(3):
            for j in range(3):
                if self.board_state[i,j] == self.blank:
                    l.append((i,j,turn))
        return l


    def make_move(self, i, j, player):
        # check if legal
        if i >= 3 or i < 0 or j >= 3 or j < 0:
            print("Index out of bounds")
        elif self.board_state[i,j] != self.blank:
            print("Not a blank square")
        elif player != self.x and player != self.o:
            print("Invalid player")

        # modify board
        self.board_state[i,j] = player


    def check_win(self):
        for player in [self.x, self.o]:
            won = False
            # check columns
            if np.any(np.all(self.board_state == player, axis=0)):
                won = True
            # check rows
            if np.any(np.all(self.board_state == player, axis=1)):
                won = True

            # check diagonals
            elif np.all(np.diag(self.board_state) == player) \
                    or np.all(np.diag(np.fliplr(self.board_state))== player):
                won = True

            if won:
                print(f"Player {player} wins!")


    def __str__(self):
        b = self.board_state
        out = ''
        # convert state to string
        for i in range(3):
            for j in range(3):
                out += f" {self.map[b[i,j]]}"
            out += "\n"
        return out


    def parse_str(self, string):
        print(string)
        lines = string.split("\n")
        # check if valid string
        if len(lines) != 3:
            print("Invalid string")
        for line in lines:
            if len(line) != 6:
                print("Invalid string")
            l = line.split(" ")
            print(l)
        # convert string to state


def generate_random_game():
    b = BoardState()
    game_state_history = [ str(b) ]
    for t in range(9):
        valid_moves = b.get_valid_moves()
        move = np.random.choice(len(valid_moves))
        b.make_move(*valid_moves[move])
        game_state_history.append( str(b) )

    return "Let's play Tic Tac Toe:\n" + "\n".join(game_state_history)

<<<<<<< HEAD

def generate_dataset(number_games: int) -> List[str]:
    """Generate a list of games

    Args:
        number_games (int): Number of games

    Returns:
        List: List of games (strings with a full game)
    """
    return [ generate_random_game() for _ in range(number_games) ]
=======
def generate_n_games(n):
    return [ generate_random_game() for _ in range(n) ]

def generate_dataset(number_games: int) -> List:
    # Create the list of game strings
    games: List[str] = generate_n_games(number_games)
    return games
>>>>>>> 4019b731

if __name__ == "__main__":
    # Generate a game
    game = generate_random_game()
    print(game)

    # split game string into board states
    game_states = game.split("\n\n")
    b = BoardState()
    b.parse_str(game_states[-1])
    print(b)<|MERGE_RESOLUTION|>--- conflicted
+++ resolved
@@ -102,7 +102,6 @@
 
     return "Let's play Tic Tac Toe:\n" + "\n".join(game_state_history)
 
-<<<<<<< HEAD
 
 def generate_dataset(number_games: int) -> List[str]:
     """Generate a list of games
@@ -114,15 +113,7 @@
         List: List of games (strings with a full game)
     """
     return [ generate_random_game() for _ in range(number_games) ]
-=======
-def generate_n_games(n):
-    return [ generate_random_game() for _ in range(n) ]
 
-def generate_dataset(number_games: int) -> List:
-    # Create the list of game strings
-    games: List[str] = generate_n_games(number_games)
-    return games
->>>>>>> 4019b731
 
 if __name__ == "__main__":
     # Generate a game
